# Let's used CMake 3.16+ for native sanitizers support
cmake_minimum_required(VERSION 3.16 FATAL_ERROR)

# ------------------------------------------------------------------------------
# Project Setup
# ------------------------------------------------------------------------------
project(less_slow
  VERSION 0.4.1
  LANGUAGES C CXX ASM
  DESCRIPTION "Learning how to write Less Slow code, from numerical micro-kernels and SIMD to coroutines, ranges, and polymorphic state machines"
  HOMEPAGE_URL "https://github.com/ashvardanian/less_slow.cpp")

set(CMAKE_C_STANDARD 99)
set(CMAKE_CXX_STANDARD 20)
set(CMAKE_CXX_STANDARD_REQUIRED YES)
set(CMAKE_CXX_EXTENSIONS NO)

# Some extra logging for the user:
message(STATUS "----------------------------------------")
message(STATUS "CMAKE_SYSTEM_NAME: ${CMAKE_SYSTEM_NAME}")
message(STATUS "CMAKE_CXX_COMPILER_ID: ${CMAKE_CXX_COMPILER_ID}")
message(STATUS "CMAKE_BUILD_TYPE: ${CMAKE_BUILD_TYPE}")
message(STATUS "----------------------------------------")

# Default to Release if no build type is set:
if(NOT CMAKE_BUILD_TYPE)
  set(CMAKE_BUILD_TYPE Release)
endif()

# ------------------------------------------------------------------------------
# Dependencies
# ------------------------------------------------------------------------------
find_package(Threads REQUIRED)
find_package(OpenMP REQUIRED)
find_package(BLAS REQUIRED)
if (BLAS_FOUND)
    message(STATUS "BLAS found: ${BLAS_LIBRARIES}")
else ()
    message(FATAL_ERROR "BLAS not found")
endif ()


set(FETCHCONTENT_QUIET OFF)
include(FetchContent) # For CMake-friendly dependencies

# GTest (required by Google Benchmark)
FetchContent_Declare(
  GoogleTest
  GIT_REPOSITORY https://github.com/google/googletest.git
  GIT_TAG v1.15.2
)
FetchContent_MakeAvailable(GoogleTest)

# Google Benchmark
FetchContent_Declare(
  GoogleBenchmark
  GIT_REPOSITORY https://github.com/google/benchmark.git
  GIT_TAG v1.9.1
)

# Suppress building tests/docs/etc. for faster builds:
set(BENCHMARK_ENABLE_TESTING OFF CACHE BOOL "" FORCE)
set(BENCHMARK_ENABLE_INSTALL OFF CACHE BOOL "" FORCE)
set(BENCHMARK_ENABLE_DOXYGEN OFF CACHE BOOL "" FORCE)
set(BENCHMARK_INSTALL_DOCS OFF CACHE BOOL "" FORCE)
set(BENCHMARK_DOWNLOAD_DEPENDENCIES ON CACHE BOOL "" FORCE)
set(BENCHMARK_ENABLE_GTEST_TESTS OFF CACHE BOOL "" FORCE)
set(BENCHMARK_USE_BUNDLED_GTEST ON CACHE BOOL "" FORCE)

if(CMAKE_SYSTEM_NAME STREQUAL "Linux")
  set(BENCHMARK_ENABLE_LIBPFM OFF CACHE BOOL "" FORCE)
endif()

FetchContent_MakeAvailable(GoogleBenchmark)

# Remove Google Benchmark's built-in debug warning in Release mode:
if(CMAKE_BUILD_TYPE STREQUAL "Release")
  target_compile_definitions(benchmark PRIVATE NDEBUG)
endif()

# Intel TBB for parallel STL algorithms
# https://github.com/oneapi-src/oneTBB/tree/onetbb_2021
FetchContent_Declare(
  IntelTBB
  GIT_REPOSITORY https://github.com/uxlfoundation/oneTBB.git
  GIT_TAG master # The tags are not up-to-date
  GIT_SHALLOW TRUE
)

# Suppress TBB's own tests:
set(TBB_TEST OFF CACHE BOOL "Do not build TBB tests" FORCE)
FetchContent_MakeAvailable(IntelTBB)

# ------------------------------------------------------------------------------
# TBB fix for -Wstringop-overflow warnings treated as errors
# ------------------------------------------------------------------------------
# The TBB library target is typically called "tbb". We can explicitly disable
# the `stringop-overflow` warning for TBB only:
if(TARGET tbb)
  if(CMAKE_CXX_COMPILER_ID STREQUAL "GNU")
    target_compile_options(tbb PRIVATE -Wno-stringop-overflow)
  endif()
endif()

# FMT for logging, as `std::format` has limited functionality
FetchContent_Declare(
  VictorZverovichFMT
  GIT_REPOSITORY https://github.com/fmtlib/fmt.git
  GIT_TAG 11.1.2
)
FetchContent_MakeAvailable(VictorZverovichFMT)

# Eric Niebler's `range-v3`, as `std::ranges` have less functionality
FetchContent_Declare(
  EricNieblerRangeV3
  GIT_REPOSITORY https://github.com/ericniebler/range-v3
  GIT_TAG master # The tags are not up-to-date
  GIT_SHALLOW TRUE
)
FetchContent_MakeAvailable(EricNieblerRangeV3)

# Andreas Buhr's up-to-date fork of Lewis Baker's `cppcoro`
FetchContent_Declare(
  AndreasBuhrCppCoro
  GIT_REPOSITORY https://github.com/andreasbuhr/cppcoro
  GIT_TAG main # No tags on this fork
  GIT_SHALLOW TRUE
)
FetchContent_MakeAvailable(AndreasBuhrCppCoro)

# Meta's LibUnifEx - unified executors for C++
set(CXX_COROUTINES_HAVE_COROUTINES 0)
FetchContent_Declare(
  MetaLibUnifEx
  GIT_REPOSITORY https://github.com/facebookexperimental/libunifex.git
  GIT_TAG main # The tags are not up-to-date
  GIT_SHALLOW TRUE
)
FetchContent_MakeAvailable(MetaLibUnifEx)

# StringZilla to accelerate and extend `std::string_view` functionality
FetchContent_Declare(
  AshVardanianStringZilla
  GIT_REPOSITORY https://github.com/ashvardanian/stringzilla
  GIT_TAG v3.11.3
)
FetchContent_MakeAvailable(AshVardanianStringZilla)

# Hana Dusikova's CTRE for compile-time regex, replacing `std::regex`
FetchContent_Declare(
  HanaDusikovaCTRE
  GIT_REPOSITORY https://github.com/hanickadot/compile-time-regular-expressions
  GIT_TAG main # The tags are not up-to-date
  GIT_SHALLOW TRUE
)
FetchContent_MakeAvailable(HanaDusikovaCTRE)

# Abseil for flat associative containers, before they arrive in C++26
FetchContent_Declare(
  GoogleAbseil
  GIT_REPOSITORY https://github.com/abseil/abseil-cpp.git
  GIT_TAG 20240722.0 # LTS version
)
FetchContent_MakeAvailable(GoogleAbseil)

# Niels Lohmann's JSON for modern JSON parsing
FetchContent_Declare(
  NielsLohmannJSON
  GIT_REPOSITORY https://github.com/nlohmann/json.git
  GIT_TAG v3.11.3
)
FetchContent_MakeAvailable(NielsLohmannJSON)

# Yaoyuan Guo's YYJSON for more flexible & performant C-style parsing
FetchContent_Declare(
  YaoyuanGuoYYJSON
  GIT_REPOSITORY https://github.com/ibireme/yyjson.git
  GIT_TAG 0.10.0
)
FetchContent_MakeAvailable(YaoyuanGuoYYJSON)

<<<<<<< HEAD
# Chris Kohlhoff's ASIO standalone, avoiding Boost... integration is a bit tricky:
# https://github.com/cpm-cmake/CPM.cmake/blob/master/examples/asio-standalone/CMakeLists.txt
FetchContent_Declare(
  ChrisKohlhoffASIO
  GIT_REPOSITORY https://github.com/chriskohlhoff/asio.git
  GIT_TAG asio-1-32-0 # Latest docs are for 1.30.2 😭
)
FetchContent_MakeAvailable(ChrisKohlhoffASIO)
add_library(asio INTERFACE)
target_include_directories(asio SYSTEM INTERFACE ${chriskohlhoffasio_SOURCE_DIR}/asio/include)
target_compile_definitions(asio INTERFACE ASIO_STANDALONE ASIO_NO_DEPRECATED)

# Jens Axboe's liburing to simplify I/O operations on Linux
# https://github.com/axboe/liburing/pull/438
# https://github.com/axboe/liburing/issues/946
if(CMAKE_SYSTEM_NAME STREQUAL "Linux")
  find_package(PkgConfig REQUIRED)
  pkg_check_modules(LIBURING REQUIRED liburing)

  if(LIBURING_FOUND)
    message(STATUS "liburing found: version=${LIBURING_VERSION}")
    message(STATUS "Include dirs: ${LIBURING_INCLUDE_DIRS}")
    message(STATUS "Libraries:   ${LIBURING_LIBRARIES}")
  else()
    message(FATAL_ERROR "liburing not found. Please install liburing-dev.")
  endif()
endif()
=======
# Eigen is one of the few libraries not using GitHub
FetchContent_Declare(
  LibEigenEigen
  GIT_REPOSITORY https://gitlab.com/libeigen/eigen.git
  GIT_TAG master
)
FetchContent_MakeAvailable(LibEigenEigen)
>>>>>>> b9c94b9c

# ------------------------------------------------------------------------------
# Main Executable
# ------------------------------------------------------------------------------
add_executable(less_slow less_slow.cpp)
set_target_properties(less_slow PROPERTIES POSITION_INDEPENDENT_CODE ON)

# Conditionally add the assembly file(s)
if(CMAKE_SYSTEM_PROCESSOR MATCHES "x86_64")
    set_source_files_properties(less_slow_amd64.S PROPERTIES LANGUAGE ASM)
    target_sources(less_slow PRIVATE less_slow_amd64.S)
elseif(CMAKE_SYSTEM_PROCESSOR MATCHES "aarch64")
    set_source_files_properties(less_slow_aarch64.S PROPERTIES LANGUAGE ASM)
    target_sources(less_slow PRIVATE less_slow_aarch64.S)
endif()

# ------------------------------------------------------------------------------
# Compiler Flags / Options
# ------------------------------------------------------------------------------
if(NOT CMAKE_SYSTEM_NAME STREQUAL "Darwin")
  # Apple Clang doesn't support -march=native
  target_compile_options(less_slow PRIVATE -march=native)
endif()

if(CMAKE_CXX_COMPILER_ID STREQUAL "GNU")
  # A few useful options for GCC:
  target_compile_options(less_slow PRIVATE
    -Wno-error
    -Wfatal-errors # Stop on first error
    -fconcepts-diagnostics-depth=10 # Needed to debug concepts
    -fopenmp # OpenMP support, also requires linking
  )
else()
  # For other compilers (Clang, MSVC, Intel, etc.)
  target_compile_options(less_slow PRIVATE
    -Wno-deprecated-pragma
  )
endif()

# Release vs. Debug flags via generator expressions
if(CMAKE_CXX_COMPILER_ID STREQUAL "GNU" OR CMAKE_CXX_COMPILER_ID MATCHES "Clang")
  target_compile_options(less_slow PRIVATE
    $<$<CONFIG:Release>:-O3>
    $<$<CONFIG:Release>:-Wno-unused-but-set-variable>
    $<$<CONFIG:Release>:-falign-functions=32>
    $<$<CONFIG:Debug>:-g>
  )
  set_property(TARGET less_slow PROPERTY SANITIZE_ADDRESS TRUE)
  set_property(TARGET less_slow PROPERTY SANITIZE_UNDEFINED TRUE)
endif()

# ------------------------------------------------------------------------------
# Link Libraries
# ------------------------------------------------------------------------------
target_link_libraries(less_slow
  PRIVATE
<<<<<<< HEAD
  Threads::Threads
  benchmark
  fmt::fmt
  range-v3
  cppcoro
  unifex
  asio
  stringzilla
  yyjson
  ctre

  # There is no `absl` shortcut:
  # https://github.com/abseil/abseil-cpp/blob/master/CMake/README.md#available-abseil-cmake-public-targets
  absl::flat_hash_map
  nlohmann_json::nlohmann_json
)

if(CMAKE_SYSTEM_NAME STREQUAL "Linux")
  target_link_libraries(less_slow PRIVATE TBB::tbb)
  target_link_libraries(less_slow PRIVATE OpenMP::OpenMP_CXX)

  # target_include_directories(less_slow PRIVATE ${LIBURING_INCLUDE_DIRS})
  target_link_libraries(less_slow PRIVATE ${LIBURING_LIBRARIES})
endif()
=======
    Threads::Threads
    benchmark
    fmt::fmt
    range-v3
    cppcoro
    unifex
    stringzilla
    yyjson
    ctre
    # There is no `absl` shortcut:
    # https://github.com/abseil/abseil-cpp/blob/master/CMake/README.md#available-abseil-cmake-public-targets
    absl::flat_hash_map
    nlohmann_json::nlohmann_json
    Eigen3::Eigen
    ${BLAS_LIBRARIES}
    $<$<STREQUAL:${CMAKE_SYSTEM_NAME},Linux>:TBB::tbb>
    $<$<STREQUAL:${CMAKE_SYSTEM_NAME},Linux>:OpenMP::OpenMP_CXX>
)
>>>>>>> b9c94b9c
<|MERGE_RESOLUTION|>--- conflicted
+++ resolved
@@ -33,12 +33,12 @@
 find_package(Threads REQUIRED)
 find_package(OpenMP REQUIRED)
 find_package(BLAS REQUIRED)
-if (BLAS_FOUND)
-    message(STATUS "BLAS found: ${BLAS_LIBRARIES}")
-else ()
-    message(FATAL_ERROR "BLAS not found")
-endif ()
-
+
+if(BLAS_FOUND)
+  message(STATUS "BLAS found: ${BLAS_LIBRARIES}")
+else()
+  message(FATAL_ERROR "BLAS not found")
+endif()
 
 set(FETCHCONTENT_QUIET OFF)
 include(FetchContent) # For CMake-friendly dependencies
@@ -179,7 +179,6 @@
 )
 FetchContent_MakeAvailable(YaoyuanGuoYYJSON)
 
-<<<<<<< HEAD
 # Chris Kohlhoff's ASIO standalone, avoiding Boost... integration is a bit tricky:
 # https://github.com/cpm-cmake/CPM.cmake/blob/master/examples/asio-standalone/CMakeLists.txt
 FetchContent_Declare(
@@ -207,7 +206,7 @@
     message(FATAL_ERROR "liburing not found. Please install liburing-dev.")
   endif()
 endif()
-=======
+
 # Eigen is one of the few libraries not using GitHub
 FetchContent_Declare(
   LibEigenEigen
@@ -215,7 +214,6 @@
   GIT_TAG master
 )
 FetchContent_MakeAvailable(LibEigenEigen)
->>>>>>> b9c94b9c
 
 # ------------------------------------------------------------------------------
 # Main Executable
@@ -225,11 +223,11 @@
 
 # Conditionally add the assembly file(s)
 if(CMAKE_SYSTEM_PROCESSOR MATCHES "x86_64")
-    set_source_files_properties(less_slow_amd64.S PROPERTIES LANGUAGE ASM)
-    target_sources(less_slow PRIVATE less_slow_amd64.S)
+  set_source_files_properties(less_slow_amd64.S PROPERTIES LANGUAGE ASM)
+  target_sources(less_slow PRIVATE less_slow_amd64.S)
 elseif(CMAKE_SYSTEM_PROCESSOR MATCHES "aarch64")
-    set_source_files_properties(less_slow_aarch64.S PROPERTIES LANGUAGE ASM)
-    target_sources(less_slow PRIVATE less_slow_aarch64.S)
+  set_source_files_properties(less_slow_aarch64.S PROPERTIES LANGUAGE ASM)
+  target_sources(less_slow PRIVATE less_slow_aarch64.S)
 endif()
 
 # ------------------------------------------------------------------------------
@@ -272,14 +270,12 @@
 # ------------------------------------------------------------------------------
 target_link_libraries(less_slow
   PRIVATE
-<<<<<<< HEAD
   Threads::Threads
   benchmark
   fmt::fmt
   range-v3
   cppcoro
   unifex
-  asio
   stringzilla
   yyjson
   ctre
@@ -288,6 +284,8 @@
   # https://github.com/abseil/abseil-cpp/blob/master/CMake/README.md#available-abseil-cmake-public-targets
   absl::flat_hash_map
   nlohmann_json::nlohmann_json
+  Eigen3::Eigen
+  ${BLAS_LIBRARIES}
 )
 
 if(CMAKE_SYSTEM_NAME STREQUAL "Linux")
@@ -296,24 +294,4 @@
 
   # target_include_directories(less_slow PRIVATE ${LIBURING_INCLUDE_DIRS})
   target_link_libraries(less_slow PRIVATE ${LIBURING_LIBRARIES})
-endif()
-=======
-    Threads::Threads
-    benchmark
-    fmt::fmt
-    range-v3
-    cppcoro
-    unifex
-    stringzilla
-    yyjson
-    ctre
-    # There is no `absl` shortcut:
-    # https://github.com/abseil/abseil-cpp/blob/master/CMake/README.md#available-abseil-cmake-public-targets
-    absl::flat_hash_map
-    nlohmann_json::nlohmann_json
-    Eigen3::Eigen
-    ${BLAS_LIBRARIES}
-    $<$<STREQUAL:${CMAKE_SYSTEM_NAME},Linux>:TBB::tbb>
-    $<$<STREQUAL:${CMAKE_SYSTEM_NAME},Linux>:OpenMP::OpenMP_CXX>
-)
->>>>>>> b9c94b9c
+endif()