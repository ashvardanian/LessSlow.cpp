--- conflicted
+++ resolved
@@ -30,13 +30,8 @@
 set(CMAKE_CXX_FLAGS_RELEASE "${CMAKE_CXX_FLAGS_RELEASE} -O3")
 
 # Less warnings
-<<<<<<< HEAD
 set(CMAKE_CXX_FLAGS_RELEASE "${CMAKE_CXX_FLAGS_RELEASE} -Wno-unused-but-set-variable")
 
-=======
-set(CMAKE_CXX_FLAGS_RELEASE
-    "${CMAKE_CXX_FLAGS_RELEASE} -Wno-unused-but-set-variable")
->>>>>>> 4bd507f7
 # Stable results between recompilations
 set(CMAKE_CXX_FLAGS_RELEASE "${CMAKE_CXX_FLAGS_RELEASE} -falign-functions=32")
 
@@ -77,22 +72,11 @@
   googlebenchmark
   GIT_REPOSITORY https://github.com/google/benchmark.git
   GIT_TAG v1.9.1)
-<<<<<<< HEAD
 FetchContent_MakeAvailable(googlebenchmark)
 
 # Remove the Google Benchmark's "built in debug warning".
 if(CMAKE_BUILD_TYPE STREQUAL "Release")
   target_compile_definitions(benchmark PRIVATE NDEBUG)
-=======
-set(BENCHMARK_ENABLE_TESTING
-    OFF
-    CACHE BOOL "" FORCE)
-
-if(CMAKE_SYSTEM_NAME STREQUAL "Linux")
-  set(BENCHMARK_ENABLE_LIBPFM
-      OFF
-      CACHE BOOL "" FORCE)
->>>>>>> 4bd507f7
 endif()
 
 # We need TBB for Parallel CPU Algorithms in GCC.
