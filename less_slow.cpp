--- conflicted
+++ resolved
@@ -798,47 +798,6 @@
     float scalars[4][4];
 };
 
-<<<<<<< HEAD
-#if defined(__aarch64__)
-/**
- *  @brief  Helper derived from `__aarch64_sync_cache_range` in `libgcc`, used to
- *          @b flush the cache on Arm64, where the x86 `_mm_clflush` intrinsic is not available.
- *  @param  address The address to flush from the cache, must be aligned to the cache line size.
- */
-void _mm_clflush(void const *address) { asm volatile("dc\tcvau, %0" : : "r"(address) : "memory"); }
-#endif
-
-template <bool aligned> static void memory_access(bm::State &state) {
-    memory_specs_t const memory_specs = fetch_memory_specs();
-    assert(                                                      //
-        memory_specs.l2_cache_size > 0 &&                        //
-        __builtin_popcount(memory_specs.l2_cache_size) == 1 &&   //
-        __builtin_popcount(memory_specs.cache_line_size) == 1 && //
-        "L2 cache size and cache line width must be a power of two greater than 0");
-
-    std::size_t const l2_buffer_size = memory_specs.l2_cache_size + memory_specs.cache_line_size;
-    std::unique_ptr<std::byte[]> const l2_buffer = std::make_unique<std::byte[]>(l2_buffer_size);
-    std::byte *const l2_buffer_ptr = l2_buffer.get();
-
-    std::size_t const offset_within_page = !aligned ? memory_specs.cache_line_size - sizeof(std::uint32_t) / 2 : 0;
-    strided_iterator<std::uint32_t> integers(l2_buffer_ptr + offset_within_page, memory_specs.cache_line_size);
-
-    // We will start with a random seed position and walk through the buffer.
-    std::uint32_t semi_random_state = std::rand();
-    std::size_t const count_pages = memory_specs.l2_cache_size / memory_specs.cache_line_size;
-    std::size_t const count_cycles = count_pages / 8;
-    for (auto _ : state) {
-        // Generate some semi-random data
-        std::generate_n(integers, count_pages,
-                        [&semi_random_state] { return semi_random_state = crc32_hash(semi_random_state); });
-
-        // Flush all of the pages out of the cache
-        // The `__builtin___clear_cache(l2_buffer_ptr, l2_buffer_ptr + l2_buffer.size())`
-        // compiler intrinsic can't be used for the data cache, only the instructions cache.
-        for (std::size_t i = 0; i != count_pages; ++i)
-            _mm_clflush(l2_buffer_ptr + i * memory_specs.cache_line_size);
-        bm::ClobberMemory();
-=======
 f32x4x4_t f32x4x4_matmul_kernel(f32x4x4_t const &a, f32x4x4_t const &b) noexcept {
     f32x4x4_t c {};
     // This code gets auto-vectorized regardless of the loop order,
@@ -846,7 +805,6 @@
     for (std::size_t i = 0; i != 4; ++i)
         for (std::size_t j = 0; j != 4; ++j)
             for (std::size_t k = 0; k != 4; ++k) c.scalars[i][j] += a.scalars[i][k] * b.scalars[k][j];
->>>>>>> a13cbdc3
 
     return c;
 }
